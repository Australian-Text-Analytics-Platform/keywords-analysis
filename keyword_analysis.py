#!/usr/bin/env python3
# -*- coding: utf-8 -*-
"""
Created on Mon Oct 10 14:15:24 2022

@author: sjuf9909
"""
# import required packages
import codecs
import hashlib
import io
import os
from tqdm import tqdm
from zipfile import ZipFile
from pathlib import Path
from pyexcelerate import Workbook

# numpy and pandas: tools for data processing
import pandas as pd
import numpy as np

# matplotlib and seaborn: visualization tools
import matplotlib.pyplot as plt
import seaborn as sns

<<<<<<< HEAD
# nltk: natural language processing toolkit
import nltk
nltk.download('punkt')
from nltk.tokenize import word_tokenize

# scikit-learn: machine learning tool
from sklearn.feature_extraction.text import CountVectorizer

# scipy: collection of math algorithms and functions built on the NumPy extension of Python
from scipy.stats import boxcox, ttest_ind, permutation_test

=======
>>>>>>> 1a7e4f9e
# ipywidgets: tools for interactive browser controls in Jupyter notebooks
import ipywidgets as widgets
from ipywidgets import Layout
from IPython.display import display, clear_output, FileLink, HTML

# import other packages
from utils import get_projectpaths
(projectroot, rawdatapath, cleandatapath, processeddatapath) = get_projectpaths()
from multicorpus_comparison_functs import collapse_corpus_by_source, count_words, get_totals
from multicorpus_comparison_functs import two_corpus_compare
from multicorpus_comparison_functs import n_corpus_compare


class DownloadFileLink(FileLink):
    '''
    Create link to download files in Jupyter Notebook
    '''
    html_link_str = "<a href='{link}' download={file_name}>{link_text}</a>"

    def __init__(self, path, file_name=None, link_text=None, *args, **kwargs):
        super(DownloadFileLink, self).__init__(path, *args, **kwargs)

        self.file_name = file_name or os.path.split(path)[1]
        self.link_text = link_text or self.file_name

    def _format_path(self):
        from html import escape

        fp = "".join([self.url_prefix, escape(self.path)])
        return "".join(
            [
                self.result_html_prefix,
                self.html_link_str.format(
                    link=fp, file_name=self.file_name, link_text=self.link_text
                ),
                self.result_html_suffix,
            ]
        )
        

class KeywordAnalysis():
    '''
    Using word statistics to analyse words in a collection of corpus 
    and identify whether certain words are over or under-represented 
    in a particular corpus compared to their representation in other 
    corpus
    '''
    def __init__(self):
        '''
        Initiate the KeywordAnalysis
        '''
        # initiate other necessary variables
        self.large_file_size = 1000000
        self.text_df = pd.DataFrame()
        
        # create input and output folders if not already exist
        os.makedirs('input', exist_ok=True)
        os.makedirs('output', exist_ok=True)
        
        # initiate the variables for file uploading
        # widget for entering corpus name
        self.corpus_name = widgets.Text(
            value='',
            placeholder='Enter corpus name...',
            description='Corpus Name:',
            disabled=False,
            style= {'description_width': 'initial'}
        )
        
        # widget for file upload
        self.file_uploader = widgets.FileUpload(
            description='Upload your files (txt, csv, xlsx or zip)',
            accept='.txt, .xlsx, .csv, .zip', # accepted file extension
            multiple=True,  # True to accept multiple files
            error='File upload unsuccessful. Please try again!',
            layout = widgets.Layout(width='305px',
                                    margin='5px 0px 0px 0px')
            )
    
        self.upload_out = widgets.Output()
        
        # give notification when file is uploaded
        def _cb(change):
            with self.upload_out:
                # clear output and give notification that file is being uploaded
                clear_output()
                
                # check file size
                self.check_file_size(self.file_uploader)
                
                # reading uploaded files
                self.process_upload()
                
                # clear saved value in cache and reset counter
                self.file_uploader._counter=0
                self.file_uploader.value.clear()
                
                # give notification when uploading is finished
                print('Finished uploading files.')
                file_name = self.corpus_name.value
                if file_name!='':
                    print('{} text documents are loaded in corpus {}.'.format(self.text_df.shape[0], 
                                                                              file_name))
                else:
                    print('{} text documents are loaded.'.format(self.text_df.shape[0]))
                
                self.corpus_name.value = ''
                self.corpus_name.placeholder='Enter corpus name...'
                print('\nYou can now upload your next corpus, or continue to the next step')
            
        # observe when file is uploaded and display output
        self.file_uploader.observe(_cb, names='data')
        self.upload_box = widgets.VBox([self.corpus_name, 
                                        self.file_uploader, 
                                        self.upload_out])
        
        # CSS styling 
        self.style = """
        <style scoped>
            .dataframe-div {
              max-height: 250px;
              overflow: auto;
              position: relative;
            }
        
            .dataframe thead th {
              position: -webkit-sticky; /* for Safari */
              position: sticky;
              top: 0;
              background: #2ca25f;
              color: white;
            }
        
            .dataframe thead th:first-child {
              left: 0;
              z-index: 1;
            }
        
            .dataframe tbody tr th:only-of-type {
                    vertical-align: middle;
                }
        
            .dataframe tbody tr th {
              position: -webkit-sticky; /* for Safari */
              position: sticky;
              left: 0;
              background: #99d8c9;
              color: white;
              vertical-align: top;
            }
        </style>
        """
        
        
    def check_file_size(self, file):
        '''
        Function to check the uploaded file size
        
        Args:
            file: the uploaded file containing the text data
        '''
        # check total uploaded file size
        total_file_size = sum([i['metadata']['size'] for i in self.file_uploader.value.values()])
        print('The total size of the upload is {:.2f} MB.'.format(total_file_size/1000000))
        
        # display warning for individual large files (>1MB)
        large_text = [text['metadata']['name'] for text in self.file_uploader.value.values() \
                      if text['metadata']['size']>self.large_file_size and \
                          text['metadata']['name'].endswith('.txt')]
        if len(large_text)>0:
            print('The following file(s) are larger than 1MB:', large_text)
        
        
    def extract_zip(self, zip_file):
        '''
        Load zip file
        
        Args:
            zip_file: the file containing the zipped data
        '''
        # read and decode the zip file
        temp = io.BytesIO(zip_file['content'])
        
        # open and extract the zip file
        with ZipFile(temp, 'r') as zip:
            # extract files
            print('Extracting {}...'.format(zip_file['metadata']['name']))
            zip.extractall('./input/')
        
        # clear up temp
        temp = None
    
    
    def load_txt(self, file) -> list:
        '''
        Load individual txt file content and return a dictionary object, 
        wrapped in a list so it can be merged with list of pervious file contents.
        
        Args:
            file: the file containing the text data
        '''
        try:
            # read the unzip text file
            with open(file) as f:
                temp = {'text_name': file.name[:-4],
                        'text': f.read()
                }
            os.remove(file)
        except:
            file = self.file_uploader.value[file]
            # read and decode uploaded text
            temp = {'text_name': file['metadata']['name'][:-4],
                    'text': codecs.decode(file['content'], encoding='utf-8', errors='replace')
            }
            
            # check for unknown characters and display warning if any
            unknown_count = temp['text'].count('�')
            if unknown_count>0:
                print('We identified {} unknown character(s) in the following text: {}'.format(unknown_count, file['metadata']['name'][:-4]))
        
        return [temp]


    def load_table(self, file) -> list:
        '''
        Load csv or xlsx file
        
        Args:
            file: the file containing the excel or csv data
        '''
        if type(file)==str:
            file = self.file_uploader.value[file]['content']

        # read the file based on the file format
        try:
            temp_df = pd.read_csv(file)
        except:
            temp_df = pd.read_excel(file)
        
        # remove file from directory
        if type(file)!=bytes:
            os.remove(file)
            
        # check if the column text and text_name present in the table, if not, skip the current spreadsheet
        if ('text' not in temp_df.columns) \
            or ('text_name' not in temp_df.columns) \
                or ('source' not in temp_df.columns):
            print('File {} does not contain the required header "text", "text_name" and "source"'.format(file['metadata']['name']))
            return []
        
        # return a list of dict objects
        temp = temp_df[['text_name', 'text', 'source']].to_dict(orient='index').values()
        
        return temp
    
    
    def hash_gen(self, temp_df: pd.DataFrame) -> pd.DataFrame:
        '''
        Create column text_id by md5 hash of the text in text_df
        
        Args:
            temp_df: the temporary pandas dataframe containing the text data
        '''
        #temp_df['text_id'] = temp_df['text'].apply(lambda t: hashlib.md5(t.encode('utf-8')).hexdigest())
        temp_df['text_id'] = temp_df['text'].apply(
            lambda t: hashlib.shake_256(t.encode('utf-8')).hexdigest(5))
        
        return temp_df
    
    
    def process_upload(self, deduplication: bool = True):
        '''
        Pre-process uploaded .txt files into pandas dataframe

        Args:
            deduplication: option to deduplicate text_df by text_id
        '''
        # create placeholders to store all texts and zipped file names
        all_data = []; zip_files = []
        
        # read and store the uploaded files
        files = list(self.file_uploader.value.keys())
        
        # extract zip files (if any)
        for file in files:
            if file.lower().endswith('zip'):
                self.extract_zip(self.file_uploader.value[file])
                zip_files.append(file)
        
        # remove zip files from the list
        files = list(set(files)-set(zip_files))
        
        # add extracted files to files
        for file_type in ['*.txt', '*.xlsx', '*.csv']:
            files += [file for file in Path('./input').rglob(file_type) if 'MACOSX' not in str(file)]
        
        print('Reading uploaded files...')
        print('This may take a while...')
        # process and upload files
        for file in tqdm(files):
            # process text files
            if str(file).lower().endswith('txt'):
                text_dic = self.load_txt(file)
                    
            # process xlsx or csv files
            else:
                text_dic = self.load_table(file)
            all_data.extend(text_dic)
        
        # remove files and directory once finished
        os.system('rm -r ./input')
        
        # convert them into a pandas dataframe format and add unique id
        temp_df = pd.DataFrame.from_dict(all_data)
        if 'source' not in temp_df.columns:
            temp_df['source'] = len(temp_df) * [self.corpus_name.value]
        temp_df = self.hash_gen(temp_df)
        
        # clear up all_data
        all_data = []; zip_files = []
        
        self.text_df = pd.concat([self.text_df,temp_df])

        # deduplicate the text_df by text_id
        if deduplication:
            self.text_df.drop_duplicates(subset='text_id', keep='first', inplace=True)
        
    
    def calculate_word_statistics(self):
        '''
        Function to calculate word statistics in a collection of corpus
        The statistics include normalised word count, log-likelihood, 
        Bayes factor BIC, effect size for log-likelihood (ELL), 
        relative risk, log ratio and odds ratio. For more information, 
        please visit this website: https://ucrel.lancs.ac.uk/llwizard.html
        '''
        # define corpus list
        self.corpus_options = list(set(self.text_df.source))
        
        # collate all texts based on source and 
        # use CountVectorizer to count the number of words in each source
        self.wordcount_df = collapse_corpus_by_source(df=self.text_df)
        self.wordcount_df = count_words(df=self.wordcount_df)
        
        # get total word counts based on source and overall in the corpus
        self.wordcount_df, total_by_source, total_words_in_corpus = get_totals(df=self.wordcount_df)
        
        # pairwise comparison between a particular corpus vs the rest of the corpus
        self.pairwise_compare = two_corpus_compare(self.wordcount_df, 
                                                   total_by_source, 
                                                   total_words_in_corpus)
        
        self.all_words = self.pairwise_compare.word.to_list()
        
        # multi-corpora analysis
        self.multicorp_comparison = n_corpus_compare(self.wordcount_df, 
                                                     total_by_source, 
                                                     total_words_in_corpus)
        
        
    def visualize_stats(self, 
                        df: pd.DataFrame, 
                        yticks,
                        index: int, 
                        inc_chart: list, 
                        title: str, 
                        last_chart: bool, 
                        figsize: tuple, 
                        bbox_to_anchor: tuple,
                        multi: bool = False):
        '''
        Function to visualize the calculated statistics onto a line chart

        Args:
            df: the pandas dataframe containing the selected data 
            yticks: the calculated yticks for the line chart 
            index: the index of the first word 
            inc_chart: the list of statistics to be included in the chart 
            title: the title of the chart, 
            last_chart: whether it is the last chart or not, 
            figsize: the size of the chart, 
            bbox_to_anchor: the location of the legend box,
            multi: whether the chart is for multi-corpora analysis or not
        '''
        # define the parameters for the chart
        plt.figure(figsize=figsize)
        sns.set_theme(style="whitegrid")
        plt.margins(x=0.025, tight=True)
        plt.title(title)
        
        # define the data
        data = df.iloc[index:index+30,inc_chart]
        
        # create the line chart
        fig = sns.lineplot(data=data, palette="tab10", linewidth=2.5)
        
        # if last chart include words in the x-ticks + legend on the right
        if last_chart:
            plt.xticks(rotation=90, 
                       fontsize='medium')
        else:
            plt.xticks(ticks=range(0,30),
                       labels=['']*30)
            #fig.legend('')
            
        fig.legend(loc='right', 
                   bbox_to_anchor=bbox_to_anchor, 
                   ncol=1, 
                   fontsize='medium')
            
        # define x-label and y-ticks
        plt.xlabel('')
        #plt.yticks(yticks)
        
        return fig
    
    
    def set_yticks(self, 
                   df: pd.DataFrame, 
                   inc_chart: list, 
                   inc_corpus: list = None, 
                   inc_col: list = None, 
                   multi: bool = True):
        '''
        Function to calculate the minimum and maximum values for the y-ticks
        and generate a numpy array for the y-ticks

        Args:
            df: the pandas dataframe containing the selected data 
            inc_chart: the list of statistics to be included in the chart 
            inc_corpus: the list of corpus to be included in the chart 
            inc_col: the list of columns to be included in the chart
            multi: whether the chart is for multi-corpora analysis or not
        '''
        # create placeholders for minimum and maximum values
        max_values = []; min_values = []
        
        # define the minimum and maximum values baed on the data
        if multi:
            for chart in inc_chart:
                max_values.append(max(df.iloc[:,chart].to_list()))
                min_values.append(min(df.iloc[:,chart].to_list()))
        else:
            for corpus in inc_corpus:
                for col in inc_col:
                    max_values.append(max(df[col+corpus].to_list()))
                    min_values.append(min(df[col+corpus].to_list()))
        max_value = max(round(max(max_values),0),0.05)
        min_value = min(round(min(min_values),0),-0.05)
        
        # generate y-ticks based on calculated minimum and maximum values
        if not(max_value<1 and min_value>-1):
            if max_value%5!=0:
                max_value=(max_value//5+1)*5
            if min_value%5!=0:
                if min_value>0:
                    min_value=(min_value//5+1)*5
                else:
                    min_value=((min_value//5))*5
            yticks=np.linspace(int(min_value), int(max_value), int((max_value-min_value)/5+1))
        else:
            yticks=np.linspace(min_value, max_value, 5)
        
        return yticks
    
    
    def create_graphs(self, 
                      viz_df: pd.DataFrame, 
                      index: int, 
                      inc_corpus: list, 
                      inc_charts: list, 
                      options: dict(), 
                      multi: bool):
        '''
        Function to generate line charts based on selected parameters

        Args:
            viz_df: the pandas dataframe containing the selected data 
            index: the index of the first word 
            inc_corpus: the list of corpus to be included in the chart 
            inc_charts: the list of statistics to be included in the chart 
            options: the dictionary containing the statistic options to display 
            multi: whether the chart is for multi-corpora analysis or not 
        '''
        inc_chart = [options[chart][0] for chart in inc_charts]
        
        if multi:
            #yticks = self.set_yticks(self.multicorp_comparison, inc_chart)
            yticks=None
            last_chart = True
            which_corpus = 'multi-corpus'
            figsize=(10, 4)
            bbox_to_anchor=(1.3, 0.5)
            fig = self.visualize_stats(viz_df, 
                                       yticks,
                                       index, 
                                       inc_chart, 
                                       which_corpus, 
                                       last_chart,
                                       figsize, 
                                       bbox_to_anchor,
                                       multi)
            plt.show()
        else:
            inc_col = [options[chart][1] for chart in inc_charts]
            yticks=None
            #yticks = self.set_yticks(self.pairwise_compare, 
            #                         inc_chart, 
            #                         inc_corpus, 
            #                         inc_col, 
            #                         multi=False)
            
            # display bar chart for every selected entity type
            for n, which_corpus in enumerate(inc_corpus):
                selected_corpus = [column for column in viz_df.columns.to_list() \
                                   if which_corpus in column]
                df = viz_df.loc[:,selected_corpus]
                
                last_chart = False
                if n==(len(inc_corpus)-1):
                    last_chart = True
                figsize=(10, 3.5)
                bbox_to_anchor=(1.52, 0.5)
                fig = self.visualize_stats(df, 
                                           yticks,
                                           index, 
                                           inc_chart, 
                                           which_corpus, 
                                           last_chart, 
                                           figsize, 
                                           bbox_to_anchor,
                                           multi)
                plt.show()
        
    def analyse_stats(
            self, 
            multi: bool = False
            ):
        '''
        Function to generate widgets for analysing calculated statistics

        Args:
            multi: whether the chart is for multi-corpora analysis or not 
        '''
        # widget to select corpus to include in the analysis
        enter_corpus, select_corpus = self.select_multiple_options('<b>Select corpus:</b>',
                                                               self.corpus_options,
                                                               self.corpus_options,
                                                               '150px')
        
        # whether to do pairwise or multi-corpora analysis
        if multi:
            viz_df = self.multicorp_comparison
            options = {'log-likelihood':[-3],
                       'bayes factor BIC':[-2],
                       'ELL':[-1]}
        else:
            viz_df = self.pairwise_compare
            options = {'normalised word count (corpus)':[3,'normalised_wc_'],
                       'normalised word count (rest of corpus)':[4,'normalised_restofcorpus_wc_'],
                       'log-likelihood':[6,'log_likelihood_'],
                       'bayes factor BIC':[8,'bayes_factor_bic_'],
                       'ELL':[9,'ell_'],
                       'relative risk':[10,'relative_risk_'],
                       'log ratio':[11,'log_ratio_'],
                       'odds ratio':[12,'odds_ratio_']}
        # set the words as the index of the dataframe
        viz_df.set_index('word', inplace=True)
            
        # widget to select statistics to be included in the line chart
        enter_chart, select_chart = self.select_multiple_options('<b>Select statistic(s) to display):</b>',
                                                               list(options.keys()),
                                                               list(options.keys()),
                                                               '250px')
        
        # widget to display analysis
        display_button, display_out = self.click_button_widget(desc='Display chart',
                                                       margin='0px 35px 0px 0px',
                                                       width='152px')
        
        # selection slider to select words in the corpus
        display_index = widgets.SelectionSlider(
            options=self.all_words[:-30],
            value=self.all_words[0],
            description='First word:',
            disabled=False,
            continuous_update=False,
            orientation='horizontal',
            readout=True,
            layout = widgets.Layout(width='280px')
        )
        
        # update charts when the slider is moved
        def _cb(change):
            with display_out:
                # clear output and get word index
                clear_output(wait=False)
                index= self.all_words.index(display_index.value)
                
                # display updated charts
                self.create_graphs(viz_df, 
                                   index, 
                                   select_corpus.value, 
                                   select_chart.value, 
                                   options, 
                                   multi)
        
        # observe when selection slider is moved
        display_index.observe(_cb, names='value')
        
        # function to define what happens when the display button is clicked
        def on_display_button_clicked(_):
            with display_out:
                # clear output and get word index
                clear_output()
                index=0
                display_index.value=self.all_words[0]
                
                # display updated charts
                self.create_graphs(viz_df, 
                                   index, 
                                   select_corpus.value, 
                                   select_chart.value, 
                                   options, 
                                   multi)
        
        # link the display button with the function
        display_button.on_click(on_display_button_clicked)
        
        # displaying inputs, buttons and their outputs
        vbox1 = widgets.VBox([enter_corpus,
                              select_corpus], 
                             layout = widgets.Layout(width='200px', height='150px'))
        vbox2 = widgets.VBox([enter_chart, 
                              select_chart], 
                             layout = widgets.Layout(width='350px', height='150px'))
        
        # exclude corpus selection for multi-corpora analysis
        if multi:
            hbox1 = widgets.HBox([vbox2])
        else:
            hbox1 = widgets.HBox([vbox1, vbox2])
            
        hbox2 = widgets.HBox([display_button, display_index])
        
        vbox = widgets.VBox([hbox1, hbox2, display_out])
        
        return vbox
    
    
    def save_analysis(self, 
                      df: pd.DataFrame, 
                      output_dir: str,
                      file_name: str, 
                      sheet_name: str,
                      display_n: int = 5):
        '''
        Function to save analysis into an excel spreadsheet and download to local computer

        Args:
            df: the pandas dataframe containing the selected data 
            output_dir: the name of the output directory.
            file_name: the name of the saved file 
            sheet_name: the sheet name of the excel spreadsheet 
            display_n: the number of rows to display on the notebook 
        '''
        # display the first n rows in html format
        df_html = df.head(display_n).to_html(escape=False)
        
        # apply css styling
        df_html = self.style+'<div class="dataframe-div">'+df_html+"\n</div>"
        
        # display analysis
        display(HTML(df_html))
        
        print('Saving in progress...')
        # save analysis into an Excel spreadsheet
        values = [df.columns] + list(df.values)
        wb = Workbook()
        wb.new_sheet(sheet_name, data=values)
        wb.save(output_dir + file_name)
        
        # download the file onto your computer
        print('Saving is complete.')
        print('Click below to download:')
        display(DownloadFileLink(output_dir + file_name, file_name))
        
        
    def select_options(self, 
                       instruction: str,
                       options: list,
                       value: str):
        '''
        Create widgets for selecting the number of entities to display
        
        Args:
            instruction: text instruction for user
            options: list of options for user
            value: initial value of the widget
        '''
        # widget to display instruction
        enter_text = widgets.HTML(
            value=instruction,
            placeholder='',
            description=''
            )
        
        # widget to select entity options
        select_option = widgets.Dropdown(
            options=options,
            value=value,
            description='',
            disabled=False,
            layout = widgets.Layout(width='150px')
            )
        
        return enter_text, select_option
    
    
    def select_multiple_options(self, 
                                instruction: str,
                                options: list,
                                value: list,
                                width: str):
        '''
        Create widgets for selecting muyltiple options
        
        Args:
            instruction: text instruction for user
            options: list of options for user
            value: initial value of the widget
        '''
        # widget to display instruction
        enter_m_text = widgets.HTML(
            value=instruction,
            placeholder='',
            description=''
            )
        
        # widget to select entity options
        select_m_option = widgets.SelectMultiple(
            options=options,
            value=value,
            description='',
            disabled=False,
            layout = widgets.Layout(width=width)
            )
        
        return enter_m_text, select_m_option
        
        
    def click_button_widget(
            self, 
            desc: str, 
            margin: str='10px 0px 0px 10px',
            width='320px'
            ):
        '''
        Create a widget to show the button to click
        
        Args:
            desc: description to display on the button widget
            margin: top, right, bottom and left margins for the button widget
            width: the weidth of the button widget
        '''
        # widget to show the button to click
        button = widgets.Button(description=desc, 
                                layout=Layout(margin=margin, width=width),
                                style=dict(font_style='italic',
                                           font_weight='bold'))
        
        # the output after clicking the button
        out = widgets.Output()
        
        return button, out<|MERGE_RESOLUTION|>--- conflicted
+++ resolved
@@ -23,7 +23,6 @@
 import matplotlib.pyplot as plt
 import seaborn as sns
 
-<<<<<<< HEAD
 # nltk: natural language processing toolkit
 import nltk
 nltk.download('punkt')
@@ -35,8 +34,6 @@
 # scipy: collection of math algorithms and functions built on the NumPy extension of Python
 from scipy.stats import boxcox, ttest_ind, permutation_test
 
-=======
->>>>>>> 1a7e4f9e
 # ipywidgets: tools for interactive browser controls in Jupyter notebooks
 import ipywidgets as widgets
 from ipywidgets import Layout
